--- conflicted
+++ resolved
@@ -283,20 +283,13 @@
 	return NULL;
 }
 
-<<<<<<< HEAD
+extern void fixup_pv_table(const void *, unsigned long);
 extern void fixup_smp(const void *, unsigned long);
-=======
-extern void fixup_pv_table(const void *, unsigned long);
->>>>>>> b511d75d
 
 int module_finalize(const Elf32_Ehdr *hdr, const Elf_Shdr *sechdrs,
 		    struct module *mod)
 {
-<<<<<<< HEAD
-	const Elf_Shdr * __maybe_unused s = NULL;
-=======
 	const Elf_Shdr *s = NULL;
->>>>>>> b511d75d
 #ifdef CONFIG_ARM_UNWIND
 	const char *secstrs = (void *)hdr + sechdrs[hdr->e_shstrndx].sh_offset;
 	const Elf_Shdr *sechdrs_end = sechdrs + hdr->e_shnum;
@@ -341,17 +334,14 @@
 					         maps[i].txt_sec->sh_addr,
 					         maps[i].txt_sec->sh_size);
 #endif
-<<<<<<< HEAD
-	s = find_mod_section(hdr, sechdrs, ".alt.smp.init");
-	if (s && !is_smp())
-		fixup_smp((void *)s->sh_addr, s->sh_size);
-=======
 #ifdef CONFIG_ARM_PATCH_PHYS_VIRT
 	s = find_mod_section(hdr, sechdrs, ".pv_table");
 	if (s)
 		fixup_pv_table((void *)s->sh_addr, s->sh_size);
 #endif
->>>>>>> b511d75d
+	s = find_mod_section(hdr, sechdrs, ".alt.smp.init");
+	if (s && !is_smp())
+		fixup_smp((void *)s->sh_addr, s->sh_size);
 	return 0;
 }
 
