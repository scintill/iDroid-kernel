/* linux/arch/arm/plat-s3c24xx/clock.c
 *
 * Copyright 2004-2005 Simtec Electronics
 *	Ben Dooks <ben@simtec.co.uk>
 *
 * S3C24XX Core clock control support
 *
 * Based on, and code from linux/arch/arm/mach-versatile/clock.c
 **
 **  Copyright (C) 2004 ARM Limited.
 **  Written by Deep Blue Solutions Limited.
 *
 *
 * This program is free software; you can redistribute it and/or modify
 * it under the terms of the GNU General Public License as published by
 * the Free Software Foundation; either version 2 of the License, or
 * (at your option) any later version.
 *
 * This program is distributed in the hope that it will be useful,
 * but WITHOUT ANY WARRANTY; without even the implied warranty of
 * MERCHANTABILITY or FITNESS FOR A PARTICULAR PURPOSE.  See the
 * GNU General Public License for more details.
 *
 * You should have received a copy of the GNU General Public License
 * along with this program; if not, write to the Free Software
 * Foundation, Inc., 59 Temple Place, Suite 330, Boston, MA  02111-1307  USA
*/

#include <linux/init.h>
#include <linux/module.h>
#include <linux/kernel.h>
#include <linux/list.h>
#include <linux/errno.h>
#include <linux/err.h>
#include <linux/platform_device.h>
#include <linux/sysdev.h>
#include <linux/interrupt.h>
#include <linux/ioport.h>
#include <linux/clk.h>
#include <linux/spinlock.h>
#include <linux/io.h>
#if defined(CONFIG_DEBUG_FS)
#include <linux/debugfs.h>
#endif

#include <mach/hardware.h>
#include <asm/irq.h>

#include <plat/cpu-freq.h>

#include <plat/clock.h>
#include <plat/cpu.h>

#include <linux/serial_core.h>
#include <plat/regs-serial.h> /* for s3c24xx_uart_devs */

/* clock information */

static LIST_HEAD(clocks);

/* We originally used an mutex here, but some contexts (see resume)
 * are calling functions such as clk_set_parent() with IRQs disabled
 * causing an BUG to be triggered.
 */
DEFINE_SPINLOCK(clocks_lock);

/* enable and disable calls for use with the clk struct */

static int clk_null_enable(struct clk *clk, int enable)
{
	return 0;
}

static int dev_is_s3c_uart(struct device *dev)
{
	struct platform_device **pdev = s3c24xx_uart_devs;
	int i;
	for (i = 0; i < ARRAY_SIZE(s3c24xx_uart_devs); i++, pdev++)
		if (*pdev && dev == &(*pdev)->dev)
			return 1;
	return 0;
}

/*
 * Serial drivers call get_clock() very early, before platform bus
 * has been set up, this requires a special check to let them get
 * a proper clock
 */

static int dev_is_platform_device(struct device *dev)
{
	return dev->bus == &platform_bus_type ||
	       (dev->bus == NULL && dev_is_s3c_uart(dev));
}

/* Clock API calls */

static int nullstrcmp(const char *a, const char *b)
{
	if (!a)
		return b ? -1 : 0;
	if (!b)
		return 1;

	return strcmp(a, b);
}

struct clk *clk_get(struct device *dev, const char *id)
{
	struct clk *clk;
	int idno;

	if (dev == NULL || !dev_is_platform_device(dev))
		idno = -1;
	else
		idno = to_platform_device(dev)->id;

	spin_lock(&clocks_lock);

	list_for_each_entry(clk, &clocks, list)
		if (!nullstrcmp(id, clk->name) && clk->dev == dev)
			goto found_it;

	list_for_each_entry(clk, &clocks, list)
		if (clk->id == idno && nullstrcmp(id, clk->name) == 0)
			goto found_it;

	list_for_each_entry(clk, &clocks, list)
		if (clk->id == -1 && !nullstrcmp(id, clk->name) &&
							clk->dev == NULL)
			goto found_it;

	clk = ERR_PTR(-ENOENT);
	pr_warning("%s: could not find clock %s for dev %pS (%s)\n",
		   __func__, id, dev, dev ? dev_name(dev) : "");
	spin_unlock(&clocks_lock);
	return clk;
found_it:
	pr_debug("%s(%p, %s) found %s %d %pS\n",
		 __func__, dev, id, clk->name, clk->id, clk->dev);
	if (!try_module_get(clk->owner))
		clk = ERR_PTR(-ENOENT);
	spin_unlock(&clocks_lock);
	return clk;
}

void clk_put(struct clk *clk)
{
	pr_debug("%s on %s %d %pS", __func__, clk->name, clk->id, clk->dev);
	module_put(clk->owner);
}

void _clk_enable(struct clk *clk)
{
	if (!clk || IS_ERR(clk))
		return;

	if ((clk->usage++) > 0)
		return;

	_clk_enable(clk->parent);
<<<<<<< HEAD
	if (clk->enable) {
		pr_debug("%s update hardware clock %s %d %pS\n",
				__func__, clk->name, clk->id, clk->dev);
		(clk->enable)(clk, 1);
	}
=======
	pr_debug("%s update hardware clock %s %d %pS\n",
		 __func__, clk->name, clk->id, clk->dev);

	if(!clk->enable)
	{
		printk(KERN_ERR "missing clk_enable for %s!\n", clk->name);
		return;
	}

	(clk->enable)(clk, 1);
>>>>>>> ecb56525
}

int clk_enable(struct clk *clk)
{
	if (WARN_ON_ONCE(IS_ERR(clk) || clk == NULL)) {
		pr_debug("%s request on invalid clock\n", __func__);
		return -EINVAL;
	}
	pr_debug("%s request on %s %d %pS\n",
		 __func__, clk->name, clk->id, clk->dev);

	spin_lock(&clocks_lock);
	_clk_enable(clk);
	spin_unlock(&clocks_lock);

	return 0;
}

void _clk_disable(struct clk *clk)
{
	if (!clk || IS_ERR(clk))
		return;
	
	if ((--clk->usage) > 0)
		return;

	pr_debug("%s update hardware clock  %s %d %pS\n",
		 __func__, clk->name, clk->id, clk->dev);
	(clk->enable)(clk, 0);
	_clk_disable(clk->parent);
}

void clk_disable(struct clk *clk)
{
	if (IS_ERR(clk) || clk == NULL) {
		pr_debug("%s request on invalid clock\n", __func__);
		return;
	}

	pr_debug("%s request on %s %d %pS\n",
		 __func__, clk->name, clk->id, clk->dev);

	spin_lock(&clocks_lock);
	_clk_disable(clk);
	spin_unlock(&clocks_lock);
}


unsigned long clk_get_rate(struct clk *clk)
{
	if (IS_ERR(clk))
		return 0;

	if (clk->rate != 0)
		return clk->rate;

	if (clk->ops != NULL && clk->ops->get_rate != NULL)
		return (clk->ops->get_rate)(clk);

	if (clk->parent != NULL)
		return clk_get_rate(clk->parent);

	return clk->rate;
}

long clk_round_rate(struct clk *clk, unsigned long rate)
{
	if (!IS_ERR(clk) && clk->ops && clk->ops->round_rate)
		return (clk->ops->round_rate)(clk, rate);

	return rate;
}

int clk_set_rate(struct clk *clk, unsigned long rate)
{
	int ret;

	if (IS_ERR(clk))
		return -EINVAL;

	/* We do not default just do a clk->rate = rate as
	 * the clock may have been made this way by choice.
	 */

	WARN_ON(clk->ops == NULL);
	WARN_ON(clk->ops && clk->ops->set_rate == NULL);

	if (clk->ops == NULL || clk->ops->set_rate == NULL)
		return -EINVAL;

	spin_lock(&clocks_lock);
	ret = (clk->ops->set_rate)(clk, rate);
	spin_unlock(&clocks_lock);

	return ret;
}

struct clk *clk_get_parent(struct clk *clk)
{
	return clk->parent;
}

int clk_set_parent(struct clk *clk, struct clk *parent)
{
	int ret = 0;

	if (IS_ERR(clk))
		return -EINVAL;

	spin_lock(&clocks_lock);

	if (clk->ops && clk->ops->set_parent)
		ret = (clk->ops->set_parent)(clk, parent);

	spin_unlock(&clocks_lock);

	return ret;
}

EXPORT_SYMBOL(clk_get);
EXPORT_SYMBOL(clk_put);
EXPORT_SYMBOL(clk_enable);
EXPORT_SYMBOL(clk_disable);
EXPORT_SYMBOL(clk_get_rate);
EXPORT_SYMBOL(clk_round_rate);
EXPORT_SYMBOL(clk_set_rate);
EXPORT_SYMBOL(clk_get_parent);
EXPORT_SYMBOL(clk_set_parent);

/* base clocks */

int clk_default_setrate(struct clk *clk, unsigned long rate)
{
	clk->rate = rate;
	return 0;
}

struct clk_ops clk_ops_def_setrate = {
	.set_rate	= clk_default_setrate,
};

struct clk clk_xtal = {
	.name		= "xtal",
	.id		= -1,
	.rate		= 0,
	.parent		= NULL,
	.ctrlbit	= 0,
};

struct clk clk_ext = {
	.name		= "ext",
	.id		= -1,
};

struct clk clk_epll = {
	.name		= "epll",
	.id		= -1,
};

struct clk clk_mpll = {
	.name		= "mpll",
	.id		= -1,
	.ops		= &clk_ops_def_setrate,
};

struct clk clk_upll = {
	.name		= "upll",
	.id		= -1,
	.parent		= NULL,
	.ctrlbit	= 0,
};

struct clk clk_f = {
	.name		= "fclk",
	.id		= -1,
	.rate		= 0,
	.parent		= &clk_mpll,
	.ctrlbit	= 0,
};

struct clk clk_h = {
	.name		= "hclk",
	.id		= -1,
	.rate		= 0,
	.parent		= NULL,
	.ctrlbit	= 0,
	.ops		= &clk_ops_def_setrate,
};

struct clk clk_p = {
	.name		= "pclk",
	.id		= -1,
	.rate		= 0,
	.parent		= NULL,
	.ctrlbit	= 0,
	.ops		= &clk_ops_def_setrate,
};

struct clk clk_usb_bus = {
	.name		= "usb-bus",
	.id		= -1,
	.rate		= 0,
	.parent		= &clk_upll,
};


struct clk s3c24xx_uclk = {
	.name		= "uclk",
	.id		= -1,
};

/* initialise the clock system */

/**
 * s3c24xx_register_clock() - register a clock
 * @clk: The clock to register
 *
 * Add the specified clock to the list of clocks known by the system.
 */
int s3c24xx_register_clock(struct clk *clk)
{
	if (clk->enable == NULL)
		clk->enable = clk_null_enable;

	/* add to the list of available clocks */

	/* Quick check to see if this clock has already been registered. */
	BUG_ON(clk->list.prev != clk->list.next);

	spin_lock(&clocks_lock);
	if (clk->enable != clk_null_enable) {
		struct clk *c;
		list_for_each_entry(c, &clocks, list) {
			if (c->enable == clk->enable &&
#ifdef CONFIG_PLAT_S5L
			    /* ctrlbit isn't bit really */
			    c->ctrlbit == clk->ctrlbit) {
#else
			    c->ctrlbit & clk->ctrlbit) {
<<<<<<< HEAD
#endif
				pr_warning("%s: new clock %s, id %d, dev %p "
=======
				// We use indices in the ctrlbit field,
				// so let's ignore this for now! -- Ricky26
				/*pr_warning("%s: new clock %s, id %d, dev %p "
>>>>>>> ecb56525
					   "uses same enable bit as "
					   "%s, id %d, dev %p\n", __func__,
					   clk->name, clk->id, clk->dev,
					   c->name, c->id, c->dev);*/
			}
			if (!nullstrcmp(c->name, clk->name) &&
			    c->id == clk->id && c->dev == clk->dev) {
				pr_warning("%s: duplicate clock id: "
					   "%s, id %d, dev %p\n", __func__,
					   clk->name, clk->id, clk->dev);
			}
		}
	}
	list_add(&clk->list, &clocks);
	spin_unlock(&clocks_lock);

	return 0;
}

/**
 * s3c24xx_register_clocks() - register an array of clock pointers
 * @clks: Pointer to an array of struct clk pointers
 * @nr_clks: The number of clocks in the @clks array.
 *
 * Call s3c24xx_register_clock() for all the clock pointers contained
 * in the @clks list. Returns the number of failures.
 */
int s3c24xx_register_clocks(struct clk **clks, int nr_clks)
{
	int fails = 0;

	for (; nr_clks > 0; nr_clks--, clks++) {
		if (s3c24xx_register_clock(*clks) < 0) {
			struct clk *clk = *clks;
			printk(KERN_ERR "%s: failed to register %p: %s\n",
			       __func__, clk, clk->name);
			fails++;
		}
	}

	return fails;
}

/**
 * s3c_register_clocks() - register an array of clocks
 * @clkp: Pointer to the first clock in the array.
 * @nr_clks: Number of clocks to register.
 *
 * Call s3c24xx_register_clock() on the @clkp array given, printing an
 * error if it fails to register the clock (unlikely).
 */
void __init s3c_register_clocks(struct clk *clkp, int nr_clks)
{
	int ret;

	for (; nr_clks > 0; nr_clks--, clkp++) {
		ret = s3c24xx_register_clock(clkp);

		if (ret < 0) {
			printk(KERN_ERR "Failed to register clock %s (%d)\n",
			       clkp->name, ret);
		}
	}
}

/**
 * s3c_disable_clocks() - disable an array of clocks
 * @clkp: Pointer to the first clock in the array.
 * @nr_clks: Number of clocks to register.
 *
 * for internal use only at initialisation time. disable the clocks in the
 * @clkp array.
 */

void __init s3c_disable_clocks(struct clk *clkp, int nr_clks)
{
	for (; nr_clks > 0; nr_clks--, clkp++)
		(clkp->enable)(clkp, 0);
}

/* initialise all the clocks */

int __init s3c24xx_register_baseclocks(unsigned long xtal)
{
	printk(KERN_INFO "S3C24XX Clocks, Copyright 2004 Simtec Electronics\n");

	clk_xtal.rate = xtal;

	/* register our clocks */

	if (s3c24xx_register_clock(&clk_xtal) < 0)
		printk(KERN_ERR "failed to register master xtal\n");

	if (s3c24xx_register_clock(&clk_mpll) < 0)
		printk(KERN_ERR "failed to register mpll clock\n");

	if (s3c24xx_register_clock(&clk_upll) < 0)
		printk(KERN_ERR "failed to register upll clock\n");

	if (s3c24xx_register_clock(&clk_f) < 0)
		printk(KERN_ERR "failed to register cpu fclk\n");

	if (s3c24xx_register_clock(&clk_h) < 0)
		printk(KERN_ERR "failed to register cpu hclk\n");

	if (s3c24xx_register_clock(&clk_p) < 0)
		printk(KERN_ERR "failed to register cpu pclk\n");

	return 0;
}

#if defined(CONFIG_PM_DEBUG) && defined(CONFIG_DEBUG_FS)
/* debugfs support to trace clock tree hierarchy and attributes */

static struct dentry *clk_debugfs_root;

static int clk_debugfs_register_one(struct clk *c)
{
	int err;
	struct dentry *d, *child, *child_tmp;
	struct clk *pa = c->parent;
	char s[255];
	char *p = s;
	int i;

	p += sprintf(p, "%s", c->name);

	if (c->id >= 0)
		p += sprintf(p, ":%d", c->id);

	for (i = 1; i < 16; i++) {
		d = debugfs_create_dir(s, clk_debugfs_root);
		if (d)
			break;
		sprintf(p, " copy %d", i);
	}
	if (!d) {
		pr_warning("%s: failed to register %s\n", __func__, s);
		return 0;
	}

	c->dent = d;

	if (pa) {
		d = debugfs_create_symlink("parent",
					   c->dent, pa->dent->d_name.name);
		if (!d) {
			err = -ENOMEM;
			goto err_out;
		}
	}

	d = debugfs_create_u8("usecount", S_IRUGO, c->dent, (u8 *)&c->usage);
	if (!d) {
		err = -ENOMEM;
		goto err_out;
	}

	d = debugfs_create_u32("rate", S_IRUGO, c->dent, (u32 *)&c->rate);
	if (!d) {
		err = -ENOMEM;
		goto err_out;
	}
	return 0;

err_out:
	d = c->dent;
	list_for_each_entry_safe(child, child_tmp, &d->d_subdirs, d_u.d_child)
		debugfs_remove(child);
	debugfs_remove(c->dent);
	return err;
}

static int clk_debugfs_register(struct clk *c)
{
	int err;
	struct clk *pa = c->parent;

	if (pa && !pa->dent) {
		err = clk_debugfs_register(pa);
		if (err)
			return err;
	}

	if (!c->dent) {
		err = clk_debugfs_register_one(c);
		if (err)
			return err;
	}
	return 0;
}

static int __init clk_debugfs_init(void)
{
	struct clk *c;
	struct dentry *d;
	int err;

	d = debugfs_create_dir("clock", NULL);
	if (!d)
		return -ENOMEM;
	clk_debugfs_root = d;

	list_for_each_entry(c, &clocks, list) {
		err = clk_debugfs_register(c);
		if (err)
			goto err_out;
	}
	return 0;

err_out:
	debugfs_remove_recursive(clk_debugfs_root);
	return err;
}
late_initcall(clk_debugfs_init);

#endif /* defined(CONFIG_PM_DEBUG) && defined(CONFIG_DEBUG_FS) */<|MERGE_RESOLUTION|>--- conflicted
+++ resolved
@@ -159,13 +159,6 @@
 		return;
 
 	_clk_enable(clk->parent);
-<<<<<<< HEAD
-	if (clk->enable) {
-		pr_debug("%s update hardware clock %s %d %pS\n",
-				__func__, clk->name, clk->id, clk->dev);
-		(clk->enable)(clk, 1);
-	}
-=======
 	pr_debug("%s update hardware clock %s %d %pS\n",
 		 __func__, clk->name, clk->id, clk->dev);
 
@@ -176,7 +169,6 @@
 	}
 
 	(clk->enable)(clk, 1);
->>>>>>> ecb56525
 }
 
 int clk_enable(struct clk *clk)
@@ -416,14 +408,9 @@
 			    c->ctrlbit == clk->ctrlbit) {
 #else
 			    c->ctrlbit & clk->ctrlbit) {
-<<<<<<< HEAD
-#endif
-				pr_warning("%s: new clock %s, id %d, dev %p "
-=======
 				// We use indices in the ctrlbit field,
 				// so let's ignore this for now! -- Ricky26
 				/*pr_warning("%s: new clock %s, id %d, dev %p "
->>>>>>> ecb56525
 					   "uses same enable bit as "
 					   "%s, id %d, dev %p\n", __func__,
 					   clk->name, clk->id, clk->dev,
