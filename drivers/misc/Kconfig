#
# Misc strange devices
#

menuconfig MISC_DEVICES
	bool "Misc devices"
	default y
	---help---
	  Say Y here to get to see options for device drivers from various
	  different categories. This option alone does not add any kernel code.

	  If you say N, all options in this submenu will be skipped and disabled.

if MISC_DEVICES

config ANDROID_PMEM
	bool "Android pmem allocator"
	default y

config ATMEL_PWM
	tristate "Atmel AT32/AT91 PWM support"
	depends on AVR32 || ARCH_AT91SAM9263 || ARCH_AT91SAM9RL || ARCH_AT91CAP9
	help
	  This option enables device driver support for the PWM channels
	  on certain Atmel prcoessors.  Pulse Width Modulation is used for
	  purposes including software controlled power-efficent backlights
	  on LCD displays, motor control, and waveform generation.

config ATMEL_TCLIB
	bool "Atmel AT32/AT91 Timer/Counter Library"
	depends on (AVR32 || ARCH_AT91)
	help
	  Select this if you want a library to allocate the Timer/Counter
	  blocks found on many Atmel processors.  This facilitates using
	  these blocks by different drivers despite processor differences.

config ATMEL_TCB_CLKSRC
	bool "TC Block Clocksource"
	depends on ATMEL_TCLIB && GENERIC_TIME
	default y
	help
	  Select this to get a high precision clocksource based on a
	  TC block with a 5+ MHz base clock rate.  Two timer channels
	  are combined to make a single 32-bit timer.

	  When GENERIC_CLOCKEVENTS is defined, the third timer channel
	  may be used as a clock event device supporting oneshot mode
	  (delays of up to two seconds) based on the 32 KiHz clock.

config ATMEL_TCB_CLKSRC_BLOCK
	int
	depends on ATMEL_TCB_CLKSRC
	prompt "TC Block" if ARCH_AT91RM9200 || ARCH_AT91SAM9260 || CPU_AT32AP700X
	default 0
	range 0 1
	help
	  Some chips provide more than one TC block, so you have the
	  choice of which one to use for the clock framework.  The other
	  TC can be used for other purposes, such as PWM generation and
	  interval timing.

config IBM_ASM
	tristate "Device driver for IBM RSA service processor"
	depends on X86 && PCI && INPUT && EXPERIMENTAL
	---help---
	  This option enables device driver support for in-band access to the
	  IBM RSA (Condor) service processor in eServer xSeries systems.
	  The ibmasm device driver allows user space application to access
	  ASM (Advanced Systems Management) functions on the service
	  processor. The driver is meant to be used in conjunction with
	  a user space API.
	  The ibmasm driver also enables the OS to use the UART on the
	  service processor board as a regular serial port. To make use of
	  this feature serial driver support (CONFIG_SERIAL_8250) must be
	  enabled.

	  WARNING: This software may not be supported or function
	  correctly on your IBM server. Please consult the IBM ServerProven
	  website <http://www.pc.ibm.com/ww/eserver/xseries/serverproven> for
	  information on the specific driver level and support statement
	  for your IBM server.

config PHANTOM
	tristate "Sensable PHANToM (PCI)"
	depends on PCI
	help
	  Say Y here if you want to build a driver for Sensable PHANToM device.

	  This driver is only for PCI PHANToMs.

	  If you choose to build module, its name will be phantom. If unsure,
	  say N here.

config SGI_IOC4
	tristate "SGI IOC4 Base IO support"
	depends on PCI
	---help---
	  This option enables basic support for the IOC4 chip on certain
	  SGI IO controller cards (IO9, IO10, and PCI-RT).  This option
	  does not enable any specific functions on such a card, but provides
	  necessary infrastructure for other drivers to utilize.

	  If you have an SGI Altix with an IOC4-based card say Y.
	  Otherwise say N.

config TIFM_CORE
	tristate "TI Flash Media interface support (EXPERIMENTAL)"
	depends on EXPERIMENTAL && PCI
	help
	  If you want support for Texas Instruments(R) Flash Media adapters
	  you should select this option and then also choose an appropriate
	  host adapter, such as 'TI Flash Media PCI74xx/PCI76xx host adapter
	  support', if you have a TI PCI74xx compatible card reader, for
	  example.
	  You will also have to select some flash card format drivers. MMC/SD
	  cards are supported via 'MMC/SD Card support: TI Flash Media MMC/SD
	  Interface support (MMC_TIFM_SD)'.

	  To compile this driver as a module, choose M here: the module will
	  be called tifm_core.

config TIFM_7XX1
	tristate "TI Flash Media PCI74xx/PCI76xx host adapter support (EXPERIMENTAL)"
	depends on PCI && TIFM_CORE && EXPERIMENTAL
	default TIFM_CORE
	help
	  This option enables support for Texas Instruments(R) PCI74xx and
	  PCI76xx families of Flash Media adapters, found in many laptops.
	  To make actual use of the device, you will have to select some
	  flash card format drivers, as outlined in the TIFM_CORE Help.

	  To compile this driver as a module, choose M here: the module will
	  be called tifm_7xx1.

config ICS932S401
	tristate "Integrated Circuits ICS932S401"
	depends on I2C && EXPERIMENTAL
	help
	  If you say yes here you get support for the Integrated Circuits
	  ICS932S401 clock control chips.

	  This driver can also be built as a module. If so, the module
	  will be called ics932s401.

config ATMEL_SSC
	tristate "Device driver for Atmel SSC peripheral"
	depends on AVR32 || ARCH_AT91
	---help---
	  This option enables device driver support for Atmel Syncronized
	  Serial Communication peripheral (SSC).

	  The SSC peripheral supports a wide variety of serial frame based
	  communications, i.e. I2S, SPI, etc.

	  If unsure, say N.

config ENCLOSURE_SERVICES
	tristate "Enclosure Services"
	default n
	help
	  Provides support for intelligent enclosures (bays which
	  contain storage devices).  You also need either a host
	  driver (SCSI/ATA) which supports enclosures
	  or a SCSI enclosure device (SES) to use these services.

config KERNEL_DEBUGGER_CORE
	bool "Kernel Debugger Core"
	default n
	---help---
	  Generic kernel debugging command processor used by low level
	  (interrupt context) platform-specific debuggers.

config SGI_XP
	tristate "Support communication between SGI SSIs"
	depends on NET
	depends on (IA64_GENERIC || IA64_SGI_SN2 || IA64_SGI_UV || X86_64) && SMP
	select IA64_UNCACHED_ALLOCATOR if IA64_GENERIC || IA64_SGI_SN2
	select GENERIC_ALLOCATOR if IA64_GENERIC || IA64_SGI_SN2
	select SGI_GRU if (IA64_GENERIC || IA64_SGI_UV || X86_64) && SMP
	---help---
	  An SGI machine can be divided into multiple Single System
	  Images which act independently of each other and have
	  hardware based memory protection from the others.  Enabling
	  this feature will allow for direct communication between SSIs
	  based on a network adapter and DMA messaging.

config HP_ILO
	tristate "Channel interface driver for HP iLO/iLO2 processor"
	depends on PCI
	default n
	help
	  The channel interface driver allows applications to communicate
	  with iLO/iLO2 management processors present on HP ProLiant
	  servers.  Upon loading, the driver creates /dev/hpilo/dXccbN files,
	  which can be used to gather data from the management processor,
	  via read and write system calls.

	  To compile this driver as a module, choose M here: the
	  module will be called hpilo.

config SGI_GRU
	tristate "SGI GRU driver"
	depends on (X86_64 || IA64_SGI_UV || IA64_GENERIC) && SMP
	default n
	select MMU_NOTIFIER
	---help---
	The GRU is a hardware resource located in the system chipset. The GRU
	contains memory that can be mmapped into the user address space. This memory is
	used to communicate with the GRU to perform functions such as load/store,
	scatter/gather, bcopy, AMOs, etc.  The GRU is directly accessed by user
	instructions using user virtual addresses. GRU instructions (ex., bcopy) use
	user virtual addresses for operands.

	If you are not running on a SGI UV system, say N.

config SGI_GRU_DEBUG
	bool  "SGI GRU driver debug"
	depends on SGI_GRU
	default n
	---help---
	This option enables addition debugging code for the SGI GRU driver. If
	you are unsure, say N.

config DELL_LAPTOP
	tristate "Dell Laptop Extras (EXPERIMENTAL)"
	depends on X86
	depends on DCDBAS
	depends on EXPERIMENTAL
	depends on BACKLIGHT_CLASS_DEVICE
	depends on RFKILL
	depends on POWER_SUPPLY
	default n
	---help---
	This driver adds support for rfkill and backlight control to Dell
	laptops.

config UID_STAT
	bool "UID based statistics tracking exported to /proc/uid_stat"
	default n

<<<<<<< HEAD
config QEMU_TRACE
        tristate "Virtual Device for QEMU tracing"
        ---help---
          This is a virtual device for QEMU tracing.
=======
config WL127X_RFKILL
	tristate "Bluetooth power control driver for TI wl127x"
	depends on RFKILL
	default n
	---help---
	 Creates an rfkill entry in sysfs for power control of Bluetooth
	 TI wl127x chips.
>>>>>>> 7620ea50

source "drivers/misc/c2port/Kconfig"
source "drivers/misc/eeprom/Kconfig"

endif # MISC_DEVICES<|MERGE_RESOLUTION|>--- conflicted
+++ resolved
@@ -238,12 +238,11 @@
 	bool "UID based statistics tracking exported to /proc/uid_stat"
 	default n
 
-<<<<<<< HEAD
 config QEMU_TRACE
         tristate "Virtual Device for QEMU tracing"
         ---help---
           This is a virtual device for QEMU tracing.
-=======
+
 config WL127X_RFKILL
 	tristate "Bluetooth power control driver for TI wl127x"
 	depends on RFKILL
@@ -251,7 +250,6 @@
 	---help---
 	 Creates an rfkill entry in sysfs for power control of Bluetooth
 	 TI wl127x chips.
->>>>>>> 7620ea50
 
 source "drivers/misc/c2port/Kconfig"
 source "drivers/misc/eeprom/Kconfig"
