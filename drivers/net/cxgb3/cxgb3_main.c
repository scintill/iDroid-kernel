--- conflicted
+++ resolved
@@ -1235,13 +1235,10 @@
 	struct port_info *pi = netdev_priv(dev);
 	struct adapter *adapter = pi->adapter;
 
-<<<<<<< HEAD
-=======
 	
 	if (!adapter->open_device_map)
 		return 0;
 
->>>>>>> 6574612f
 	/* Stop link fault interrupts */
 	t3_xgm_intr_disable(adapter, pi->port_id);
 	t3_read_reg(adapter, A_XGM_INT_STATUS + pi->mac.offset);
@@ -2502,10 +2499,7 @@
 
 		spin_lock_irq(&adapter->work_lock);
 		if (p->link_fault) {
-<<<<<<< HEAD
-=======
 			t3_link_fault(adapter, i);
->>>>>>> 6574612f
 			spin_unlock_irq(&adapter->work_lock);
 			continue;
 		}
@@ -2643,7 +2637,6 @@
 	struct adapter *adapter = container_of(work, struct adapter,
 					       ext_intr_handler_task);
 	int i;
-<<<<<<< HEAD
 
 	/* Disable link fault interrupts */
 	for_each_port(adapter, i) {
@@ -2654,18 +2647,6 @@
 		t3_read_reg(adapter, A_XGM_INT_STATUS + p->mac.offset);
 	}
 
-=======
-
-	/* Disable link fault interrupts */
-	for_each_port(adapter, i) {
-		struct net_device *dev = adapter->port[i];
-		struct port_info *p = netdev_priv(dev);
-
-		t3_xgm_intr_disable(adapter, i);
-		t3_read_reg(adapter, A_XGM_INT_STATUS + p->mac.offset);
-	}
-
->>>>>>> 6574612f
 	/* Re-enable link fault interrupts */
 	t3_phy_intr_handler(adapter);
 
@@ -2704,24 +2685,6 @@
 	spin_unlock(&adapter->work_lock);
 }
 
-<<<<<<< HEAD
-static void link_fault_task(struct work_struct *work)
-{
-	struct adapter *adapter = container_of(work, struct adapter,
-					       link_fault_handler_task);
-	int i;
-
-	for_each_port(adapter, i) {
-		struct net_device *netdev = adapter->port[i];
-		struct port_info *pi = netdev_priv(netdev);
-
-		if (pi->link_fault)
-			t3_link_fault(adapter, i);
-	}
-}
-
-=======
->>>>>>> 6574612f
 void t3_os_link_fault_handler(struct adapter *adapter, int port_id)
 {
 	struct net_device *netdev = adapter->port[port_id];
@@ -2729,10 +2692,6 @@
 
 	spin_lock(&adapter->work_lock);
 	pi->link_fault = 1;
-<<<<<<< HEAD
-	queue_work(cxgb3_wq, &adapter->link_fault_handler_task);
-=======
->>>>>>> 6574612f
 	spin_unlock(&adapter->work_lock);
 }
 
@@ -2965,10 +2924,6 @@
 	while ((err = pci_enable_msix(adap->pdev, entries, vectors)) > 0)
 		vectors = err;
 
-<<<<<<< HEAD
-	if (!err && vectors < (adap->params.nports + 1))
-		err = -1;
-=======
 	if (err < 0)
 		pci_disable_msix(adap->pdev);
 
@@ -2976,7 +2931,6 @@
 		pci_disable_msix(adap->pdev);
 		err = -1;
 	}
->>>>>>> 6574612f
 
 	if (!err) {
 		for (i = 0; i < vectors; ++i)
@@ -3125,7 +3079,6 @@
 
 	INIT_LIST_HEAD(&adapter->adapter_list);
 	INIT_WORK(&adapter->ext_intr_handler_task, ext_intr_task);
-	INIT_WORK(&adapter->link_fault_handler_task, link_fault_task);
 	INIT_WORK(&adapter->fatal_error_handler_task, fatal_error_task);
 	INIT_DELAYED_WORK(&adapter->adap_check_task, t3_adap_check_task);
 
