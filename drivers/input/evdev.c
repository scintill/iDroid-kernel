--- conflicted
+++ resolved
@@ -60,13 +60,7 @@
 {
 	/* Interrupts are disabled, just acquire the lock. */
 	spin_lock(&client->buffer_lock);
-<<<<<<< HEAD
 	wake_lock_timeout(&client->wake_lock, 5 * HZ);
-	do {
-		client->buffer[client->head++] = *event;
-		client->head &= client->bufsize - 1;
-	} while (client->head == client->tail);
-=======
 
 	client->buffer[client->head++] = *event;
 	client->head &= client->bufsize - 1;
@@ -84,7 +78,6 @@
 		client->buffer[client->tail].value = 0;
 	}
 
->>>>>>> 8e10cd74
 	spin_unlock(&client->buffer_lock);
 
 	if (event->type == EV_SYN)
